import random
import asyncio
import os
import httpx
import json
import time
import numpy as np
import hdbscan
import umap
import umap.umap_ as umap
from dotenv import load_dotenv
from loguru import logger
from langchain_core.messages import HumanMessage
from langchain_openai import ChatOpenAI
from tqdm.asyncio import tqdm

load_dotenv()  # Charge les variables du .env

BASE_URL = os.environ["BASE_URL"]
API_KEY = os.environ["API_KEY"]
MODEL = os.environ["MODEL"]

settings = {
    "temperature": 0.2,
    "max_retries": 3,
    "timeout": 60,
    "base_url": BASE_URL,
    "model": MODEL,
    "api_key": API_KEY,
}
llm = ChatOpenAI(**settings).with_retry(stop_after_attempt=2)


async def call_llm(prompt: str, semaphore=asyncio.Semaphore(10)) -> str:
    async with semaphore:
        message = HumanMessage(content=[{"type": "text", "text": prompt}])
        resp = await llm.ainvoke([message])
        resp = resp.content
        return resp


async def question_answer_task(chunks: str, semaphore=asyncio.Semaphore(10)):
    async with semaphore:
        question_prompt = f"Générez une question qui concerne ces chunks:\n{chunks}"
        question = await call_llm(question_prompt)

        answer_prompt = (
            "À propos de ces chunks:\n"
            f"{chunks}"
            "--------------------------------\n"
            f"Répondez à cette question: {question}"
        )
        response_llm = await call_llm(answer_prompt)
        return question, response_llm


async def get_all_chunks(url: str, semaphore=asyncio.Semaphore(10)) -> dict:
    async with semaphore:
        retries = 3
        for attempt in range(retries):
            try:
                async with httpx.AsyncClient(timeout=400) as client:
                    resp = await client.get(url)
                    resp.raise_for_status()
                    all_chunks_list = resp.json()["chunks"]
                if not all_chunks_list:
                    raise ValueError("No chunks found.")
                return all_chunks_list
            except Exception as e:
                logger.debug(f"Attempt {attempt + 1} failed: {e}")
                if attempt < retries - 1:
                    await asyncio.sleep(1)  # Wait before retrying
                else:
                    logger.debug(f"Error fetching chunks after {retries} attempts: {e}")
                    return None


async def generate_questions_from_clusters(clusters, n_min=1, n_max=3):
    list_questions = []
    tasks = []
    for cluster_label, chunks in clusters.items():  # cluster loop
        question_count = 10
        while question_count > 0:
            n = 3  # random.randint(n_min, min(n_max, len(chunks)))
            sampled_chunks = random.sample(chunks, n)
            chunks_text = [c["text"] for c in sampled_chunks]

            prompt = (
                "--------------------------------\n"
                f"{chunks_text[0]}\n"
                "--------------------------------\n"
                f"{chunks_text[1]}\n"
                "--------------------------------\n"
                f"{chunks_text[2]}"
            )
            task = asyncio.create_task(question_answer_task(prompt))
            tasks.append(task)

            question_count -= 1

    questions_and_answers = await tqdm.gather(*tasks, desc="Generation progress")

    for question, llm_answer in questions_and_answers:
        list_questions.append(
            {
                "question": question,
                "chunk ids": [c["id"] for c in sampled_chunks],
                "LLM answer": llm_answer,
            }
        )
    return list_questions


async def main():
    num_port = os.environ.get("APP_PORT")
    num_host = "163.114.159.68"  # "localhost"
    ragondin_api_base_url = f"http://{num_host}:{num_port}"
    partition = "benchmark"
    url = f"{ragondin_api_base_url}/partition/{partition}/chunks"

    start = time.time()
    all_chunks_list = await get_all_chunks(url)
    pause = time.time()
    logger.info(f"Clusters retrieval time: {pause - start} seconds")

<<<<<<< HEAD
    ids, chunk_contents, chunk_embeddings, file_ids = map(list, zip(*[(chunk["metadata"]["_id"], chunk["content"], chunk["metadata"]["vector"], chunk["metadata"]["file_id"]) for chunk in all_chunks_list]))
=======
    ids, chunk_contents, chunk_embeddings, file_ids = map(
        list,
        zip(
            *[
                (
                    chunk["Chunk ID"],
                    chunk["Chunk's content"],
                    chunk["Embedding vector"],
                    chunk["Original file's ID"],
                )
                for chunk in all_chunks_list
            ]
        ),
    )
>>>>>>> aa5f6356

    embeddings = np.array(chunk_embeddings)

    reducer = umap.UMAP(n_neighbors=15, n_components=5, min_dist=0.1, metric="cosine")
    embeddings_reduced = reducer.fit_transform(embeddings)

    hdb = hdbscan.HDBSCAN(min_cluster_size=5, metric="euclidean")
    labels = hdb.fit_predict(embeddings_reduced)

    clusters = {}
    for idx, label in enumerate(labels):
        if label == -1:
            continue  # -1 == bruit
        clusters.setdefault(int(label), []).append(
            {
                "id": ids[idx],
                "text": chunk_contents[idx][:100],
                "file_id": file_ids[idx],
            }
        )

    for label, items in clusters.items():
        logger.info(f"Cluster {label}: {[item['id'] for item in items]}")

    # questions = await generate_questions_from_clusters(clusters)

    limited_clusters = {k: clusters[k] for k in list(clusters.keys())[:3]}
    questions = await generate_questions_from_clusters(limited_clusters)
    logger.info(f"Questions generated time: ({time.time() - pause}) seconds")

    with open("./dataset.json", "w", encoding="utf-8") as f:
        json.dump(questions, f, ensure_ascii=False, indent=4)


if __name__ == "__main__":
    asyncio.run(main())<|MERGE_RESOLUTION|>--- conflicted
+++ resolved
@@ -123,24 +123,7 @@
     pause = time.time()
     logger.info(f"Clusters retrieval time: {pause - start} seconds")
 
-<<<<<<< HEAD
     ids, chunk_contents, chunk_embeddings, file_ids = map(list, zip(*[(chunk["metadata"]["_id"], chunk["content"], chunk["metadata"]["vector"], chunk["metadata"]["file_id"]) for chunk in all_chunks_list]))
-=======
-    ids, chunk_contents, chunk_embeddings, file_ids = map(
-        list,
-        zip(
-            *[
-                (
-                    chunk["Chunk ID"],
-                    chunk["Chunk's content"],
-                    chunk["Embedding vector"],
-                    chunk["Original file's ID"],
-                )
-                for chunk in all_chunks_list
-            ]
-        ),
-    )
->>>>>>> aa5f6356
 
     embeddings = np.array(chunk_embeddings)
 
