--- conflicted
+++ resolved
@@ -28,12 +28,9 @@
     "markitdown>=0.0.2",
     "openai>=1.64.0",
     "ray[default]>=2.43.0",
-<<<<<<< HEAD
     "langchain-qdrant>=0.2.0",
     "python-dotenv>=1.0.1",
-=======
     "pip>=25.0.1",
->>>>>>> df5b15f6
 ]
 
 [dependency-groups]
