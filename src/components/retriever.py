# Import necessary modules and classes
from abc import ABCMeta, abstractmethod
from pathlib import Path
from .llm import LLM2
# from .prompt import generate_multi_query, MultiQueryPrompt
from .vector_store import Qdrant_Connector, BaseVectorDdConnector
from loguru import logger
# from .utils import load_prompt
from langchain_core.prompts import ChatPromptTemplate
from .prompt import load_sys_template
from langchain_openai import ChatOpenAI
from langchain_core.output_parsers import StrOutputParser
from langchain.load import dumps, loads


dir_path = Path(__file__).parent
CRITERIAS = ["similarity"]

class BaseRetriever(metaclass=ABCMeta):
    """Abstract class for the base retreiver.
    """
    @abstractmethod
    def __init__(self, criteria: str = "similarity", top_k: int = 6, **extra_args) -> None:
        pass

    @abstractmethod
    def retrieve(self, question: str, db: Qdrant_Connector) -> list[str]:
        pass

    @abstractmethod
    def retrieve_with_scores(self, question: str, db: Qdrant_Connector) -> list[tuple[str, float]]:
        pass


# Define the Retriever class
class SingleRetriever(BaseRetriever):
    def __init__(self, criteria: str = "similarity", top_k: int = 6, **extra_args) -> None:
        """Constructs all the necessary attributes for the Retriever object.

        Args:
            criteria (str, optional): Retrieval criteria. Defaults to "similarity".
            top_k (int, optional): top_k most similar documents to retreive. Defaults to 6.
        """
        self.top_k = top_k
        if criteria not in CRITERIAS:
            ValueError(f"Invalid type. Choose from {CRITERIAS}")

        self.criteria = criteria

    def retrieve(self, question: str, db: BaseVectorDdConnector | Qdrant_Connector) -> list[str]:
        """
        Retrieves relevant documents based on the type of retrieval method specified.

        Parameters
        ----------
            question : str
                The question to retrieve documents for.
            db : Qdrant_Connector
                The Qdrant_Connector instance to use for retrieving documents.

        Returns
        -------
            list[str]
                The list of retrieved documents.
        """
        if self.criteria == "similarity":
            retrieved_chunks = db.similarity_search(
                query=question, 
                top_k=self.top_k
            )
            logger.info("Get relevant documents.")
        else:
            raise ValueError(f"Invalid type. Choose from {CRITERIAS}")
        retrieved_chunks_txt = [chunk for chunk in retrieved_chunks]
        return retrieved_chunks_txt


    def retrieve_with_scores(self, question: str, db: Qdrant_Connector) -> list[tuple[str, float]]:
        """
        Retrieves relevant documents based on the type of retrieval method specified.

        Parameters
        ----------
            question : str
                The question to retrieve documents for.
            db : Qdrant_Connector
                The Qdrant_Connector instance to use for retrieving documents.

        Returns
        -------
            list[str]
                The list of retrieved documents.
        """
        if self.criteria == "similarity":
            retrieved_chunks = db.similarity_search_with_score(query=question, top_k=self.params["top_k"])
        else:
            raise ValueError(f"Invalid type. Choose from criteria from {CRITERIAS}")
        retrieved_chunks_with_score = [tuple((chunk.page_content, score)) for chunk, score in retrieved_chunks]
        return retrieved_chunks_with_score


# Define the MultiQueryRetriever class
class MultiQueryRetriever(SingleRetriever):
    def __init__(
            self, 
            criteria: str = "similarity", top_k: int = 6,
            **extra_args
            ) -> None:
        """
        The MultiQueryRetriever class is a subclass of the Retriever class that retrieves relevant documents based on multiple queries.
        Given a query, multiple similar are generated with an llm. Retreival is done with each one them and finally a subset is chosen.

        Attributes
        ----------
        Args:
            criteria (str, optional): Retrieval criteria. Defaults to "similarity".
            top_k (int, optional): top_k most similar documents to retreive. Defaults to 6.
            extra_args (dict): contains additionals arguments for this type of retreiver.
        """
        super().__init__(criteria, top_k)
        
        try:
            llm: ChatOpenAI = extra_args.get("llm")
            if not isinstance(llm, ChatOpenAI):
                raise TypeError(f"`llm` should be of type {LLM2}")
        
            k_queries = extra_args.get("k_queries")
            if not isinstance(k_queries, int):
                raise TypeError(f"`k_queries` should be of type {int}")
            
            multi_queries_template = load_sys_template(
                dir_path / "prompts/multi_query_prompt_template.txt"
            )
            self.k_queries = k_queries
            prompt_multi_queries: ChatPromptTemplate = ChatPromptTemplate.from_template(
                multi_queries_template
            )
            self.generate_queries = (
                prompt_multi_queries 
                | llm
                | StrOutputParser() 
                | (lambda x: x.split("[SEP]"))
            )

        except Exception as e:
            raise KeyError(f"An Error has occured: {e}")


    def retrieve_with_scores(self, question: str, db: BaseVectorDdConnector | Qdrant_Connector):
        logger.info("generate different perspectives of the question ...")
        generated_questions = self.generate_queries.invoke(
            {
                "question": question, 
                "k_queries": self.k_queries
            }
        )
        
        if self.criteria == "similarity":
            retrieved_chunks = db.multy_query_similarity_search_with_scores(queries=generated_questions, top_k_per_queries=self.top_k)
        else:
            raise ValueError(f"Invalid, {self.criteria} should be from {CRITERIAS}")
        
        retrieved_chunks_with_score = [(chunk, score) for chunk, score in retrieved_chunks ]
        return retrieved_chunks_with_score
    
    def retrieve(self, question: str, db: Qdrant_Connector) -> list[str]:
        """
        Retrieves relevant documents based on multiple queries.

        Parameters
        ----------
            question : str
                The question to retrieve documents for.
            db : Qdrant_Connector
                The Qdrant_Connector instance to use for retrieving documents.

        Returns
        -------
            list[str]
                The list of retrieved documents.
        """

        # generate different perspectives of the question
        generated_questions = self.generate_queries.invoke(
            {"question": question, "k_queries": self.k_queries}
        )

        if self.criteria == "similarity":
            retrieved_chunks = db.multy_query_similarity_search(
                queries=generated_questions, 
                top_k_per_queries=self.top_k
            )
        else:
            raise ValueError(f"Invalid type. Choose from {CRITERIAS}")
        return retrieved_chunks




class HyDeRetreiver(SingleRetriever):
    def __init__(self, criteria: str = "similarity", top_k: int = 6, **extra_args) -> None:
        super().__init__(criteria, top_k, **extra_args)
        try:
            llm = extra_args.get("llm")
            if not isinstance(llm, ChatOpenAI):
                raise TypeError(f"`llm` should be of type {ChatOpenAI}")
            
            self.llm: ChatOpenAI = llm

            hyde_template = load_sys_template(
                dir_path / "prompts/hyde.txt"
            )

            hyde_prompt: ChatPromptTemplate = ChatPromptTemplate.from_template(
                hyde_template
            )
            self.generate_hyde = (
                hyde_prompt 
                | llm
                | StrOutputParser() 
            )

        except Exception as e:
            raise ArithmeticError(f"An error occured: {e}")
        

    def get_hyde(self, question: str):
        generated_document = (self.generate_hyde
                              .invoke({"question": question})
                            )
        return generated_document

    def retrieve(self, question: str, db: BaseVectorDdConnector | Qdrant_Connector) -> list[str]:
        hyde = self.get_hyde(question)
<<<<<<< HEAD
        return super().retrieve(hyde, db) # + super().retrieve(question, db) # hyde + single retreiver for stronger results
=======
        logger.info("generate hyde document...")
        docs = super().retrieve(hyde, db)
        return docs # + super().retrieve(question, db) # hyde + single retreiver for stronger results
>>>>>>> 829663da
    
    def retrieve_with_scores(self, question: str, db: Qdrant_Connector) -> list[tuple[str, float]]:
        hyde = self.get_hyde(question)
        return super().retrieve_with_scores(hyde, db)



RETREIEVERS = {
    "single": SingleRetriever,
    "multiQuery": MultiQueryRetriever,
    "hyde": HyDeRetreiver,
}

def get_retreiver_cls(retreiver_type: str) -> BaseRetriever:
    # Retrieve the chunker class from the map and instantiate it
    retreiver = RETREIEVERS.get(retreiver_type, None)
    if retreiver is None:
        raise ValueError(f"Unknown retreiver type: {retreiver_type}")
    return retreiver


def get_unique_union(documents: list[list]):
    """ Unique union of retrieved docs """
    # Flatten list of lists, and convert each Document to string
    flattened_docs = [dumps(doc) for sublist in documents for doc in sublist]
    # Get unique documents
    unique_docs = list(set(flattened_docs))
    # Return
    return [loads(doc) for doc in unique_docs]<|MERGE_RESOLUTION|>--- conflicted
+++ resolved
@@ -232,13 +232,9 @@
 
     def retrieve(self, question: str, db: BaseVectorDdConnector | Qdrant_Connector) -> list[str]:
         hyde = self.get_hyde(question)
-<<<<<<< HEAD
-        return super().retrieve(hyde, db) # + super().retrieve(question, db) # hyde + single retreiver for stronger results
-=======
         logger.info("generate hyde document...")
         docs = super().retrieve(hyde, db)
         return docs # + super().retrieve(question, db) # hyde + single retreiver for stronger results
->>>>>>> 829663da
     
     def retrieve_with_scores(self, question: str, db: Qdrant_Connector) -> list[tuple[str, float]]:
         hyde = self.get_hyde(question)
