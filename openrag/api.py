--- conflicted
+++ resolved
@@ -142,11 +142,7 @@
     # Mount the default front
     from chainlit.utils import mount_chainlit
 
-<<<<<<< HEAD
-    # logger.info("Mounting Chainlit UI")
-=======
     # logger.debug("Mounting Chainlit UI")
->>>>>>> 65885778
 
     mount_chainlit(app, "./chainlit/app_front.py", path="/chainlit")
     app.include_router(
