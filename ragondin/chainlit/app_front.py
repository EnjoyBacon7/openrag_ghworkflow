import json
from pathlib import Path
import httpx
import chainlit as cl
from loguru import logger
from openai import AsyncOpenAI
import os
from urllib.parse import urlparse
from chainlit.context import get_context

headers = {"accept": "application/json", "Content-Type": "application/json"}


def get_base_url():
    try:
        context = get_context()
        referer = context.session.http_referer
        parsed_url = urlparse(referer)  # Parse the referer URL
        base_url = f"{parsed_url.scheme}://{parsed_url.netloc}"
        return base_url
    except Exception as e:
        logger.error(f"Error retrieving Chainlit context: {e}")
        port = os.environ.get("APP_iPORT", "8080")
        logger.info(f"PORT: {port}")
        return f"http://localhost:{port}"  # Default fallback URL


@cl.set_chat_profiles
async def chat_profile():
    base_url = get_base_url()
    client = AsyncOpenAI(base_url=f"{base_url}/v1", api_key="sk-1234")

    try:
        output = await client.models.list()
        models = output.data
        chat_profiles = []

        for i, m in enumerate(models, start=1):
            partition = m.id.split("ragondin-")[1]
            description_template = "You are interacting with the **{name}** LLM.\n" + (
                "The LLM's answers will be grounded on **all** partitions."
                if "all" in m.id
                else "The LLM's answers will be grounded only on the partition named **{partition}**."
            )

            chat_profiles.append(
                cl.ChatProfile(
                    name=m.id,
                    markdown_description=description_template.format(
                        name=m.id, partition=partition
                    ),
                    icon=f"https://picsum.photos/{250 + i}",
                )
            )
        return chat_profiles

    except Exception as e:
        await cl.Message(content=f"An error occured: {str(e)}").send()


@cl.on_chat_start
async def on_chat_start():
    base_url = get_base_url()
    logger.debug(f"BASE URL: {base_url}")

    chat_profile = cl.user_session.get("chat_profile")
    settings = {
        "model": chat_profile,
<<<<<<< HEAD
        "temperature": 0.1,
=======
        "temperature": 0.0,
>>>>>>> 1df10499
        "stream": True,
    }

    cl.user_session.set("messages", [])

    logger.debug("New Chat Started")
    cl.user_session.set("settings", settings)

    try:
        async with httpx.AsyncClient(
            timeout=httpx.Timeout(timeout=httpx.Timeout(4 * 60.0)), headers=headers
        ) as client:
            response = await client.get(url=f"{base_url}/health_check", headers=headers)
            print(response.text)

    except Exception as e:
        logger.error(f"An error happened: {e}")
        logger.warning("Make sur the fastapi is up!!")
    cl.user_session.set("BASE URL", base_url)


async def __fetch_page_content(chunk_url):
    async with httpx.AsyncClient() as client:
        response = await client.get(chunk_url)
        response.raise_for_status()  # raises exception for 4xx/5xx responses
        data = response.json()
        return data.get("page_content", "")


async def __format_sources(metadata_sources, only_txt=False):
    if not metadata_sources:
        return None, None

    elements = []
    source_names = []
    for s in metadata_sources:
        filename = Path(s["filename"])
        file_url = s["file_url"]
        logger.info(f"URL: {file_url}")
        doc_id = s["doc_id"]
        page = s["page"]
        if only_txt:
            chunk_content = await __fetch_page_content(chunk_url=s["chunk_url"])
            elem = cl.Text(content=chunk_content, name=doc_id, display="side")
        else:
            match filename.suffix:
                case ".pdf":
                    elem = cl.Pdf(
                        name=doc_id, url=file_url, page=int(s["page"]), display="side"
                    )
                case ".mp4":
                    elem = cl.Video(name=doc_id, url=file_url, display="side")
                case ".mp3":
                    elem = cl.Audio(name=doc_id, url=file_url, display="side")
                case _:
                    # logger.info(f"Link: {s['chunk_url']}")
                    chunk_content = await __fetch_page_content(chunk_url=s["chunk_url"])
                    elem = cl.Text(content=chunk_content, name=doc_id, display="side")

        elements.append(elem)
        source_names.append(f"{doc_id}: {filename} (page: {page})")

    return elements, source_names


@cl.on_message
async def on_message(message: cl.Message):
    settings = cl.user_session.get("settings")
    messages: list = cl.user_session.get("messages", [])
    messages.append({"role": "user", "content": message.content})

    base_url = get_base_url()
    client = AsyncOpenAI(base_url=f"{base_url}/v1", api_key="sk-1234")

    payload = {
        "messages": messages,
        **dict(settings),
    }

    async with cl.Step(name="Searching for relevant documents..."):
        async with httpx.AsyncClient(
            timeout=httpx.Timeout(timeout=httpx.Timeout(4 * 60.0)), http2=True
        ) as client:
            async with client.stream(
                "POST",
                url=f"{base_url}/v1/chat/completions",
                headers=headers,
                json=payload,
            ) as resp:
                try:
                    metadata = resp.headers.get("X-Metadata-Sources")
                    logger.debug(f"Metadata: {metadata}")
                    metadata_sources = json.loads(metadata)
                except Exception as e:
                    metadata_sources = None
                    pass

                elements, source_names = await __format_sources(metadata_sources)
                msg = cl.Message(content="", elements=elements)

                # STREAM Response
                await msg.send()

                async for line in resp.aiter_lines():
                    if not line or not line.startswith("data: "):
                        continue

                    content = line.removeprefix("data: ").strip()
                    if content == "[DONE]":
                        break

                    try:
                        data = json.loads(content)
                    except json.JSONDecodeError as e:
                        logger.error(f"Erreur JSON sur chunk : {e!r}")
                        continue

                    # parse JSON
                    data = json.loads(content)
                    token = data.get("choices", [{}])[0].get("delta", {}).get("content")
                    if token:
                        await msg.stream_token(token)

                await msg.update()
                messages.append({"role": "assistant", "content": msg.content})
                cl.user_session.set("messages", messages)

                # Show sources
                if source_names:
                    s = "\n\n" + "-" * 50 + "\n\nSources: \n" + "\n".join(source_names)
                    await msg.stream_token(s)
                    await msg.update()


if __name__ == "__main__":
    from chainlit.cli import run_chainlit

    run_chainlit(__file__)<|MERGE_RESOLUTION|>--- conflicted
+++ resolved
@@ -66,11 +66,7 @@
     chat_profile = cl.user_session.get("chat_profile")
     settings = {
         "model": chat_profile,
-<<<<<<< HEAD
-        "temperature": 0.1,
-=======
         "temperature": 0.0,
->>>>>>> 1df10499
         "stream": True,
     }
 
