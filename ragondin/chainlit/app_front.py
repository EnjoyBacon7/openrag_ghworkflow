--- conflicted
+++ resolved
@@ -9,12 +9,12 @@
 from chainlit.context import get_context
 
 AUTH_TOKEN = os.environ.get("AUTH_TOKEN", "")
-
 headers = {
     "accept": "application/json",
     "Content-Type": "application/json",
-    "Authorization": f"Bearer {AUTH_TOKEN}",
 }
+if AUTH_TOKEN:
+    headers["Authorization"] = f"Bearer {AUTH_TOKEN}"
 
 
 def get_base_url():
@@ -64,23 +64,8 @@
 async def on_chat_start():
     base_url = get_base_url()
     logger.debug(f"BASE URL: {base_url}")
-<<<<<<< HEAD
-=======
-    chat_profile = cl.user_session.get("chat_profile")
-    settings = {
-        "model": chat_profile,
-        "temperature": 0.1,
-        "stream": True,
-        "frequency_penalty": 0.4,
-    }
-
->>>>>>> 1d978cd9
     cl.user_session.set("messages", [])
     logger.debug("New Chat Started")
-<<<<<<< HEAD
-=======
-    cl.user_session.set("settings", settings)
->>>>>>> 1d978cd9
     try:
         async with httpx.AsyncClient(
             timeout=httpx.Timeout(timeout=httpx.Timeout(4 * 60.0)), headers=headers
@@ -149,9 +134,10 @@
         "messages": messages,
         "temperature": 0.3,
         "stream": True,
+        "frequency_penalty": 0.4,
     }
+
     async with cl.Step(name="Searching for relevant documents..."):
-<<<<<<< HEAD
         response_content = ""
         sources, elements, source_names = None, None, None
         # Create message content to display
@@ -168,52 +154,6 @@
                     elements, source_names = await __format_sources(sources)
                     msg.elements = elements if elements else []
                     await msg.update()
-=======
-        async with httpx.AsyncClient(
-            timeout=httpx.Timeout(timeout=httpx.Timeout(4 * 60.0)), http2=True
-        ) as client:
-            async with client.stream(
-                "POST",
-                url=f"{base_url}/v1/chat/completions",
-                headers=headers,
-                json=payload,
-            ) as resp:
-                try:
-                    metadata = resp.headers.get("X-Metadata-Sources")
-                    logger.debug(f"Metadata: {metadata}")
-                    metadata_sources = json.loads(metadata)
-                except Exception as e:
-                    metadata_sources = None
-                    pass
-
-                elements, source_names = await __format_sources(metadata_sources)
-                msg = cl.Message(content="", elements=elements)
-
-                # STREAM Response
-                await msg.send()
-
-                async for line in resp.aiter_lines():
-                    if not line or not line.startswith("data: "):
-                        continue
-
-                    content = line.removeprefix("data: ").strip()
-                    if content == "[DONE]":
-                        break
-
-                    try:
-                        data = json.loads(content)
-                    except json.JSONDecodeError as e:
-                        logger.error(f"Erreur JSON sur chunk : {e!r}")
-                        continue
-
-                    # parse JSON
-                    data: dict = json.loads(content)
-                    token = (
-                        data.get("choices", [{}])[0].get("delta", {}).get("content", "")
-                    )
-                    if token:
-                        await msg.stream_token(token)
->>>>>>> 1d978cd9
 
                 if chunk.choices and chunk.choices[0].delta.content:
                     token = chunk.choices[0].delta.content
