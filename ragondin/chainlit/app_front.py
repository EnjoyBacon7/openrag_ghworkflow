--- conflicted
+++ resolved
@@ -4,23 +4,16 @@
 import chainlit as cl
 from loguru import logger
 from openai import AsyncOpenAI
-import os
 from urllib.parse import urlparse
 from chainlit.context import get_context
 import os
 
+
 AUTH_TOKEN = os.environ.get("AUTH_TOKEN", "")
-
-<<<<<<< HEAD
-headers = {"accept": "application/json", "Content-Type": "application/json"}
-=======
-AUTH_TOKEN = os.environ.get("AUTH_TOKEN", "")
-logger.debug(f"TOken: {AUTH_TOKEN}")
 headers = {
     "accept": "application/json",
     "Content-Type": "application/json",
 }
->>>>>>> 0b72676c
 if AUTH_TOKEN:
     headers["Authorization"] = f"Bearer {AUTH_TOKEN}"
 
@@ -43,15 +36,9 @@
 async def chat_profile():
     base_url = get_base_url()
     client = AsyncOpenAI(
-<<<<<<< HEAD
-        base_url=f"{base_url}/v1", api_key=AUTH_TOKEN if AUTH_TOKEN else "sk-1234"
-    )
-
-=======
         base_url=f"{base_url}/v1",
         api_key=AUTH_TOKEN if AUTH_TOKEN else "sk-1234",
     )
->>>>>>> 0b72676c
     try:
         output = await client.models.list()
         models = output.data
