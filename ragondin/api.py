--- conflicted
+++ resolved
@@ -128,12 +128,7 @@
         headers={"X-Metadata-Sources": src_json},
     )
 
-<<<<<<< HEAD
-
 @app.get("/health_check", summary="Toy endpoint to check that the api is up")
-=======
-@app.get("/health_check/", summary="Toy endpoint to check that the api is up")
->>>>>>> 8a227ed0
 async def health_check():
     return "RAG API is up."
 
