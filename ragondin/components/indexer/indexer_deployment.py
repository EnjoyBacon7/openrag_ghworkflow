import gc
import inspect
from typing import Dict, List, Optional

import ray
import torch
from config import load_config
from langchain_core.documents.base import Document
from langchain_openai import OpenAIEmbeddings
from loguru import logger

from .chunker import ABCChunker, ChunkerFactory
<<<<<<< HEAD
from .embeddings import HFEmbedder
from .loaders.serializer import DocSerializer
=======
from .loaders.loader import DocSerializer
>>>>>>> e22973df
from .vectordb import ConnectorFactory
import asyncio
from ray.util.actor_pool import ActorPool

# Load the configuration
config = load_config()

# Set ray resources
NUM_GPUS = config.ray.get("num_gpus")
POOL_SIZE = config.ray.get("pool_size")
MAX_TASKS_PER_WORKER = config.ray.get("max_tasks_per_worker")

if torch.cuda.is_available():
    gpu = NUM_GPUS
else:
    gpu = 0


@ray.remote(num_gpus=gpu, max_task_retries=2)
class IndexerWorker:
    """This class bridges static files with the vector store database.*"""

    def __init__(self) -> None:
        """
        Initializes the Indexer class with the given configuration, logger, and optional device.

        Args:
            config (Config): Configuration object containing settings for the embedder, paths, llm, and insertion.
            logger (Logger): Logger object for logging information.
            device (str, optional): Device to be used by the embedder. Defaults to None.
        """
        from config import load_config
        from langchain_openai import OpenAIEmbeddings
        from loguru import logger

        from .vectordb import ConnectorFactory

        self.config = load_config()
        self.embedder = OpenAIEmbeddings(
            model=self.config.embedder.get("model_name"),
            base_url=self.config.embedder.get("base_url"),
            api_key=self.config.embedder.get("api_key"),
        )
        self.serializer = DocSerializer(
            data_dir=self.config.paths.data_dir, config=self.config
        )
        self.chunker: ABCChunker = ChunkerFactory.create_chunker(
            self.config, embedder=self.embedder
        )
        self.vectordb = ConnectorFactory.create_vdb(
            self.config, logger=logger, embeddings=self.embedder
        )
        self.logger = logger
        self.default_partition = "_default"
        self.enable_insertion = self.config.vectordb["enable"]
        self.task_state_manager = ray.get_actor(
            "TaskStateManager", namespace="ragondin"
        )
        self.task_count = 0
        self.logger.info("Indexer worker initialized.")

    async def serialize(self, path: str, metadata: Optional[Dict] = {}):
        self.logger.info(f"Starting serialization of documents from {path}...")
        doc: Document = await self.serializer.serialize_document(
            path, metadata=metadata
        )
        self.logger.info("Serialization completed.")
        return doc

    async def chunk(self, doc: Document, file_path: str):
        if doc is not None:
            self.logger.info("Starting chunking")
            chunks = await self.chunker.split_document(doc)
            self.logger.info(f"Chunking completed for {file_path}")
            return chunks
        else:
            self.logger.info(f"No chunks for {file_path}")
            return []

    async def add_file(
        self,
        task_id: str,
        path: str | list[str],
        metadata: Optional[Dict] = {},
        partition: Optional[str] = None
    ):  
        self.task_count += 1

        partition = self._check_partition_str(partition)
        metadata = {**metadata, "partition": partition}

        # Serialize document
        self.task_state_manager.set_state.remote(task_id, "SERIALIZING")
        doc = await self.serialize(path, metadata=metadata)

        # Chunk docs
        self.task_state_manager.set_state.remote(task_id, "CHUNKING")
        chunks = await self.chunk(doc, path)

        # Add chunks to the vector database
        try:
            if self.enable_insertion:
                self.task_state_manager.set_state.remote(task_id, "INSERTING")
                await self.vectordb.async_add_documents(chunks)
                self.logger.debug(f"Documents {path} added.")
            else:
                self.logger.debug(
                    f"Documents {path} handled but not added to the database."
                )
        except Exception as e:
            self.logger.error(f"An exception as occured: {e}")
            raise Exception(f"An exception as occured: {e}")
        finally:
            if torch.cuda.is_available():
                gc.collect()
                torch.cuda.empty_cache()
                torch.cuda.ipc_collect()

    def _check_partition_str(self, partition: Optional[str]):
        if partition is None:
            self.logger.warning("Partition not provided. Using default partition.")
            partition = self.default_partition
        elif not isinstance(partition, str):
            raise ValueError("Partition should be a string.")
        return partition
    
    async def get_task_count(self):
        return self.task_count


@ray.remote(max_restarts=-1)
class Indexer:
    def __init__(self):
        config = load_config()
        self.config = config
        self.logger = logger
        self.enable_insertion = self.config.vectordb["enable"]
        self.embedder = OpenAIEmbeddings(
            model=self.config.embedder.get("model_name"),
            base_url=self.config.embedder.get("base_url"),
            api_key=self.config.embedder.get("api_key"),
        )
        self.vectordb = ConnectorFactory.create_vdb(
            config, logger, embeddings=self.embedder
        )
        self.task_state_manager = ray.get_actor("TaskStateManager", namespace="ragondin")
        self.queue = ray.get_actor("IndexerQueue", namespace="ragondin")
        logger.info("Indexer supervisor actor initialized.")

    async def add_file(self, path, metadata, partition):
        # Retrieve task_id from the Ray runtime context
        task_id = ray.get_runtime_context().get_task_id()
        
        self.task_state_manager.set_state.remote(task_id, "QUEUED")
        
        # Get a free worker from the pool
        worker = await self.queue.get_worker.remote()
        
        try:        
            # Send task to the worker
            await worker.add_file.remote(task_id, path, metadata, partition)

        except Exception as e:
            self.logger.error(f"Error in `add_file` for path {path}: {e}")
            self.task_state_manager.set_state.remote(task_id, "FAILED")
            raise
        finally:
            task_count = await worker.get_task_count.remote()
            if task_count >= MAX_TASKS_PER_WORKER:
                logger.info("Worker reached max task count, restarting...")
                ray.kill(worker)
                worker = IndexerWorker.remote()
            self.queue.push.remote(worker)
        self.task_state_manager.set_state.remote(task_id, "COMPLETED")

    def delete_file(self, file_id: str, partition: str):
        """
        Deletes files from the vector database based on the provided filters.
        Args:
            filters (Union[Dict, List[Dict]]): A dictionary or list of dictionaries containing the filters to identify files to be deleted.
            collection_name (Optional[str]): The name of the collection from which files should be deleted. Defaults to None.
        Returns:
            Tuple[List[Dict], List[Dict]]: A tuple containing two lists:
                - deleted_files: A list of filters for the files that were successfully deleted.
                - not_found_files: A list of filters for the files that were not found in the database.
        Raises:
            Exception: If an error occurs during the deletion process, it is logged and the function continues with the next filter.
        """
        if not self.enable_insertion:
            self.logger.error(
                "Vector database is not enabled, however, the delete_files method was called."
            )
            return

        try:
            # Get points associated with the file name
            points = self.vectordb.get_file_points(file_id, partition)
            if not points:
                self.logger.info(f"No points found for file_id: {file_id}")
                return
            # Delete the points
            self.vectordb.delete_file_points(points, file_id, partition)
            self.logger.info(f"File {file_id} deleted.")
        except Exception as e:
            self.logger.error(f"Error in `delete_files` for file_id {file_id}: {e}")
            raise

        return True

    async def update_file_metadata(self, file_id: str, metadata: dict, partition: str):
        """
        Updates the metadata of a file in the vector database.
        Args:
            file_id (str): The ID of the file to be updated.
            metadata (Dict): The new metadata to be associated with the file.
            collection_name (Optional[str]): The name of the collection in which the file is stored. Defaults to None.
        Returns:
            None
        """
        if not self.enable_insertion:
            self.logger.error(
                "Vector database is not enabled, however, the update_file_metadata method was called."
            )
            return

        try:
            # Get existing chunks associated with the file name
            docs = self.vectordb.get_file_chunks(file_id, partition)

            # Update the metadata
            for doc in docs:
                doc.metadata.update(metadata)

            # Delete the existing chunks
            self.delete_file(file_id, partition)

            # Add the updated chunks
            if self.enable_insertion:
                await self.vectordb.async_add_documents(docs)

            self.logger.info(f"Metadata for file {file_id} updated.")
        except Exception as e:
            self.logger.error(
                f"Error in `update_file_metadata` for file_id {file_id}: {e}"
            )
            raise

    async def asearch(
        self,
        query: str,
        top_k: int = 5,
        similarity_threshold: int = 0.80,
        partition: Optional[str | List[str]] = None,
        filter: Optional[Dict] = {},
    ) -> List[Document]:
        partition = self._check_partition_list(partition)

        results = await self.vectordb.async_search(
            query=query,
            partition=partition,
            top_k=top_k,
            similarity_threshold=similarity_threshold,
            filter=filter,
        )
        return results

    def delete_partition(self, partition: str):
        return self.vectordb.delete_partition(partition)

    async def get_task_status(self, task_id: str):
        """Get the status of a task."""
        return await self.task_state_manager.get_state.remote(task_id)

    def _check_partition_list(self, partition: Optional[str]):
        if partition is None:
            self.logger.warning("Partition not provided. Using default partition.")
            partition = [self.default_partition]
        elif isinstance(partition, str):
            partition = [partition]
        elif (not isinstance(partition, list)) or (
            not all(isinstance(p, str) for p in partition)
        ):
            raise ValueError("Partition should be a string or a list of strings.")
        return partition

    async def _delegate_vdb_call(self, method_name: str, *args, **kwargs):
        """Execute the method on the local vectordb, handling async methods."""
        method = getattr(self.vectordb, method_name)
        if not callable(method):
            raise AttributeError(f"Method {method_name} not found/callable")

        result = method(*args, **kwargs)
        if inspect.isawaitable(result):
            return await result
        return result

    def _is_method_async(self, method_name: str) -> bool:
        """Helper method to check if a vectordb method is async."""
        method = getattr(self.vectordb, method_name, None)
        return inspect.iscoroutinefunction(method) if method else False


@ray.remote
class TaskStateManager:
    def __init__(self):
        self.states = {}
        self.lock = asyncio.Lock()

    async def set_state(self, task_id: str, state: str):
        async with self.lock:
            self.states[task_id] = state

    async def get_state(self, task_id: str) -> Optional[str]:
        async with self.lock:
            state = self.states.get(task_id, None)
            return state

    async def get_all_states(self):
        async with self.lock:
            return dict(self.states)

@ray.remote(concurrency_groups={"worker_queue": 1})
class IndexerQueue:
    def __init__(self):
        self.pool = ActorPool( [IndexerWorker.remote() for _ in range(POOL_SIZE)])

    @ray.method(concurrency_group="worker_queue")
    async def get_worker(self):
        """Get a free worker from the pool."""
        while True:
            if self.pool.has_free():
                worker = self.pool.pop_idle()
                return worker
            await asyncio.sleep(1)
    
    def push(self, worker):
        """Push a worker back to the pool."""
        self.pool.push(worker)<|MERGE_RESOLUTION|>--- conflicted
+++ resolved
@@ -10,12 +10,8 @@
 from loguru import logger
 
 from .chunker import ABCChunker, ChunkerFactory
-<<<<<<< HEAD
 from .embeddings import HFEmbedder
 from .loaders.serializer import DocSerializer
-=======
-from .loaders.loader import DocSerializer
->>>>>>> e22973df
 from .vectordb import ConnectorFactory
 import asyncio
 from ray.util.actor_pool import ActorPool
@@ -100,8 +96,8 @@
         task_id: str,
         path: str | list[str],
         metadata: Optional[Dict] = {},
-        partition: Optional[str] = None
-    ):  
+        partition: Optional[str] = None,
+    ):
         self.task_count += 1
 
         partition = self._check_partition_str(partition)
@@ -141,7 +137,7 @@
         elif not isinstance(partition, str):
             raise ValueError("Partition should be a string.")
         return partition
-    
+
     async def get_task_count(self):
         return self.task_count
 
@@ -161,20 +157,22 @@
         self.vectordb = ConnectorFactory.create_vdb(
             config, logger, embeddings=self.embedder
         )
-        self.task_state_manager = ray.get_actor("TaskStateManager", namespace="ragondin")
+        self.task_state_manager = ray.get_actor(
+            "TaskStateManager", namespace="ragondin"
+        )
         self.queue = ray.get_actor("IndexerQueue", namespace="ragondin")
         logger.info("Indexer supervisor actor initialized.")
 
     async def add_file(self, path, metadata, partition):
         # Retrieve task_id from the Ray runtime context
         task_id = ray.get_runtime_context().get_task_id()
-        
+
         self.task_state_manager.set_state.remote(task_id, "QUEUED")
-        
+
         # Get a free worker from the pool
         worker = await self.queue.get_worker.remote()
-        
-        try:        
+
+        try:
             # Send task to the worker
             await worker.add_file.remote(task_id, path, metadata, partition)
 
@@ -337,10 +335,11 @@
         async with self.lock:
             return dict(self.states)
 
+
 @ray.remote(concurrency_groups={"worker_queue": 1})
 class IndexerQueue:
     def __init__(self):
-        self.pool = ActorPool( [IndexerWorker.remote() for _ in range(POOL_SIZE)])
+        self.pool = ActorPool([IndexerWorker.remote() for _ in range(POOL_SIZE)])
 
     @ray.method(concurrency_group="worker_queue")
     async def get_worker(self):
@@ -350,7 +349,7 @@
                 worker = self.pool.pop_idle()
                 return worker
             await asyncio.sleep(1)
-    
+
     def push(self, worker):
         """Push a worker back to the pool."""
         self.pool.push(worker)