--- conflicted
+++ resolved
@@ -84,13 +84,9 @@
         pass
 
     @abstractmethod
-<<<<<<< HEAD
-    def list_chunk_ids(self, partition: str):
-=======
     def list_all_chunk(
         self, partition: str, include_embedding: bool = True
     ) -> List[Document]:
->>>>>>> aa5f6356
         pass
 
 
