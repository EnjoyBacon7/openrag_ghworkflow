import asyncio
import gc
import importlib
from pathlib import Path
from typing import AsyncGenerator, Dict, Optional

import torch
from aiopath import AsyncPath
from langchain_core.documents.base import Document
from loguru import logger

from .base import BaseLoader
from .DoclingLoader import DoclingLoader
from .MarkerLoader import MarkerLoader
from .VideoAudioLoader import VideoAudioLoader


class DocSerializer:
    """
    A class used to serialize documents asynchronously.
    Attributes:
        data_dir (str, optional): The directory where the data is stored.
        kwargs (dict): Additional keyword arguments to pass to the loader.
    Methods:
        serialize_document(path: str, semaphore: asyncio.Semaphore, metadata: Optional[Dict] = {}) -> Document:
            Asynchronously serializes a single document from the given path.
        serialize_documents(path: str | Path | list[str], metadata: Optional[Dict] = {}, recursive=True, n_concurrent_ops=3) -> AsyncGenerator[Document, None]:
    """

    def __init__(self, data_dir=None, **kwargs) -> None:
        self.data_dir = data_dir
        self.kwargs = kwargs
        self.config = kwargs.get("config")
        self.loader_classes = get_loaders(
            file_loaders=self.config.loader["file_loaders"]
        )

    async def serialize_document(self, path: str, metadata: Optional[Dict] = {}):
        p = AsyncPath(path)
        type_ = p.suffix

        loader_cls: BaseLoader = self.loader_classes.get(type_, None)
        if loader_cls is None:
            logger.info(f"No loader for this file {p.name}")
            return None

<<<<<<< HEAD
=======
        sub_url_path = Path(path).resolve()  # for the static file server
>>>>>>> 6deb3efb
        logger.debug(f"LOADING: {p.name}")
        loader = loader_cls(**self.kwargs)  # Propagate kwargs here!
        metadata = {"page_sep": loader.page_sep, **metadata}
        doc: Document = await loader.aload_document(
            file_path=path, metadata=metadata, save_md=False
        )

        if isinstance(loader, (DoclingLoader, MarkerLoader, VideoAudioLoader)):
            loader_cls.destroy()

        del loader

        gc.collect()
        if torch.cuda.is_available():
            torch.cuda.empty_cache()
            torch.cuda.ipc_collect()

        return doc

    async def serialize_documents(
        self,
        path: str | Path | list[str],
        metadata: Optional[Dict] = {},
        recursive=True,
    ) -> AsyncGenerator[Document, None]:
        tasks = []
        async for file in get_files(self.loader_classes, path, recursive):
            tasks.append(self.serialize_document(file, metadata=metadata))

        for task in asyncio.as_completed(tasks):
            doc = await task
            yield doc  # yield doc as soon as it is ready


async def get_files(
    loaders: Dict[str, BaseLoader], path: str | list = True, recursive=True
) -> AsyncGenerator:
    """Get files from a directory or a list of files"""

    supported_types = loaders.keys()
    patterns = [f"**/*{type_}" for type_ in supported_types]

    if isinstance(path, list):
        for file_path in path:
            p = AsyncPath(file_path)
            if await p.is_file():
                type_ = p.suffix
                if type_ in supported_types:  # check the file type
                    yield p
                else:
                    logger.warning(
                        f"Unsupported file type: {type_}: {p.name} will not be indexed."
                    )

    else:
        p = AsyncPath(path)
        if await p.is_dir():
            for pat in patterns:
                async for file in p.rglob(pat) if recursive else p.glob(pat):
                    yield file
        elif await p.is_file():
            type_ = p.suffix
            if type_ in supported_types:  # check the file type
                yield p
            else:
                logger.warning(
                    f"Unsupported file type: {type_}: {p.name} will not be indexed."
                )
        else:
            raise ValueError(f"Path {path} is neither a file nor a directory")


def get_loaders(file_loaders: dict):
    loader_classes = {}

    for type_, class_name in file_loaders.items():
        try:
            module = importlib.import_module(f"components.indexer.loaders.{class_name}")
            cls = getattr(module, class_name)
            loader_classes[f".{type_}"] = cls
            logger.debug(f"Loaded {class_name} for {type_}")
        except (ModuleNotFoundError, AttributeError) as e:
            logger.error(f"Error loading {class_name}: {e}")

    logger.debug(f"Loaders loaded: {loader_classes.keys()}")
    return loader_classes<|MERGE_RESOLUTION|>--- conflicted
+++ resolved
@@ -44,10 +44,6 @@
             logger.info(f"No loader for this file {p.name}")
             return None
 
-<<<<<<< HEAD
-=======
-        sub_url_path = Path(path).resolve()  # for the static file server
->>>>>>> 6deb3efb
         logger.debug(f"LOADING: {p.name}")
         loader = loader_cls(**self.kwargs)  # Propagate kwargs here!
         metadata = {"page_sep": loader.page_sep, **metadata}
