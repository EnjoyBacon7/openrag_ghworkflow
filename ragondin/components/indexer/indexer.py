from typing import Dict, List, Optional
import ray
from langchain_core.documents.base import Document
import torch
import gc
import inspect

from ..utils import SingletonMeta
from .chunker import ABCChunker, ChunkerFactory
from .embeddings import HFEmbedder
from .loaders.loader import DocSerializer
from .vectordb import ConnectorFactory

if not ray.is_initialized():
    ray.init(dashboard_host="0.0.0.0", ignore_reinit_error=True)

if torch.cuda.is_available():
    gpu, cpu = 1, 24
else:
    gpu, cpu = 0, 24


@ray.remote(
    num_cpus=cpu,
    num_gpus=gpu,
<<<<<<< HEAD
    concurrency_groups={"compute": 6},
=======
    concurrency_groups={"compute": 2, "serialize": 2, "chunk": 2},
>>>>>>> 0f3b8b42
    max_task_retries=2,
    max_restarts=-1,
)
class Indexer(metaclass=SingletonMeta):
    """This class bridges static files with the vector store database.*"""

    def __init__(self, config, logger, device=None) -> None:
        """
        Initializes the Indexer class with the given configuration, logger, and optional device.

        Args:
            config (Config): Configuration object containing settings for the embedder, paths, llm, and insertion.
            logger (Logger): Logger object for logging information.
            device (str, optional): Device to be used by the embedder. Defaults to None.
        """
        self.embedder = HFEmbedder(embedder_config=config.embedder, device=device)
        self.serializer = DocSerializer(data_dir=config.paths.data_dir, config=config)
        self.chunker: ABCChunker = ChunkerFactory.create_chunker(
            config, embedder=self.embedder.get_embeddings()
        )
        self.vectordb = ConnectorFactory.create_vdb(
            config, logger=logger, embeddings=self.embedder.get_embeddings()
        )
        self.logger = logger
        self.logger.info("Indexer initialized...")
        self.config = config

        self.n_concurrent_loading = config.insertion.get(
            "n_concurrent_loading", 2
        )  # Number of concurrent loading operations
        self.n_concurrent_chunking = config.insertion.get(
            "n_concurrent_chunking", 2
        )  # Number of concurrent chunking operations
        self.default_partition = "_default"
        self.enable_insertion = self.config.vectordb["enable"]

<<<<<<< HEAD
    # @ray.method(concurrency_group="serialization")
=======
    # @ray.method(concurrency_group="serialize")
>>>>>>> 0f3b8b42
    async def serialize(self, path: str, metadata: Optional[Dict] = {}):
        self.logger.info(f"Starting serialization of documents from {path}...")
        doc: Document = await self.serializer.serialize_document(
            path, metadata=metadata
        )
        self.logger.info("Serialization completed.")
        return doc

<<<<<<< HEAD
    # @ray.method(concurrency_group="chunking")
=======
    # @ray.method(concurrency_group="chunk")
>>>>>>> 0f3b8b42
    async def chunk(self, doc: Document, file_path: str):
        if doc is not None:
            self.logger.info("Starting chunking")
            chunks = await self.chunker.split_document(doc)
            self.logger.info(f"Chunking completed for {file_path}")
            return chunks
        else:
            self.logger.info(f"No chunks for {file_path}")
            return []

    @ray.method(concurrency_group="compute")
    async def add_file(
        self,
        path: str | list[str],
        metadata: Optional[Dict] = {},
        partition: Optional[str] = None,
    ):
        partition = self._check_partition_str(partition)
        metadata = {**metadata, "partition": partition}
        doc = await self.serialize(path, metadata=metadata)
        chunks = await self.chunk(doc, path)

        try:
            if self.enable_insertion:
                await self.vectordb.async_add_documents(chunks)
                self.logger.debug(f"Documents {path} added.")
            else:
                self.logger.debug(
                    f"Documents {path} handled but not added to the database."
                )
        except Exception as e:
            self.logger.error(f"An exception as occured: {e}")
            raise Exception(f"An exception as occured: {e}")
        finally:
            if torch.cuda.is_available():
                gc.collect()
                torch.cuda.empty_cache()
                torch.cuda.ipc_collect()

    def delete_partition(self, partition: str):
        return self.vectordb.delete_partition(partition)

    def delete_file(self, file_id: str, partition: str):
        """
        Deletes files from the vector database based on the provided filters.
        Args:
            filters (Union[Dict, List[Dict]]): A dictionary or list of dictionaries containing the filters to identify files to be deleted.
            collection_name (Optional[str]): The name of the collection from which files should be deleted. Defaults to None.
        Returns:
            Tuple[List[Dict], List[Dict]]: A tuple containing two lists:
                - deleted_files: A list of filters for the files that were successfully deleted.
                - not_found_files: A list of filters for the files that were not found in the database.
        Raises:
            Exception: If an error occurs during the deletion process, it is logged and the function continues with the next filter.
        """
        if not self.enable_insertion:
            self.logger.error(
                "Vector database is not enabled, however, the delete_files method was called."
            )
            return

        try:
            # Get points associated with the file name
            points = self.vectordb.get_file_points(file_id, partition)
            if not points:
                self.logger.info(f"No points found for file_id: {file_id}")
                return
            # Delete the points
            self.vectordb.delete_file_points(points, file_id, partition)
            self.logger.info(f"File {file_id} deleted.")
        except Exception as e:
            self.logger.error(f"Error in `delete_files` for file_id {file_id}: {e}")
            raise

        return True

    async def update_file_metadata(self, file_id: str, metadata: dict, partition: str):
        """
        Updates the metadata of a file in the vector database.
        Args:
            file_id (str): The ID of the file to be updated.
            metadata (Dict): The new metadata to be associated with the file.
            collection_name (Optional[str]): The name of the collection in which the file is stored. Defaults to None.
        Returns:
            None
        """
        if not self.enable_insertion:
            self.logger.error(
                "Vector database is not enabled, however, the update_file_metadata method was called."
            )
            return

        try:
            # Get existing chunks associated with the file name
            docs = self.vectordb.get_file_chunks(file_id, partition)

            # Update the metadata
            for doc in docs:
                doc.metadata.update(metadata)

            # Delete the existing chunks
            self.delete_file(file_id, partition)

            # Add the updated chunks
            if self.enable_insertion:
                await self.vectordb.async_add_documents(docs)

            self.logger.info(f"Metadata for file {file_id} updated.")
        except Exception as e:
            self.logger.error(
                f"Error in `update_file_metadata` for file_id {file_id}: {e}"
            )
            raise

    async def asearch(
        self,
        query: str,
        top_k: int = 5,
        similarity_threshold: int = 0.80,
        partition: Optional[str | List[str]] = None,
        filter: Optional[Dict] = {},
    ) -> List[Document]:
        partition = self._check_partition_list(partition)
        results = await self.vectordb.async_search(
            query=query,
            partition=partition,
            top_k=top_k,
            similarity_threshold=similarity_threshold,
            filter=filter,
        )
        return results

    def _check_partition_str(self, partition: Optional[str]):
        if partition is None:
            self.logger.warning("Partition not provided. Using default partition.")
            partition = self.default_partition
        elif not isinstance(partition, str):
            raise ValueError("Partition should be a string.")
        return partition

    def _check_partition_list(self, partition: Optional[str]):
        if partition is None:
            self.logger.warning("Partition not provided. Using default partition.")
            partition = [self.default_partition]
        elif isinstance(partition, str):
            partition = [partition]
        elif (not isinstance(partition, list)) or (
            not all(isinstance(p, str) for p in partition)
        ):
            raise ValueError("Partition should be a string or a list of strings.")
        return partition

    async def _delegate_vdb_call(self, method_name: str, *args, **kwargs):
        """Execute the method on the local vectordb, handling async methods."""
        method = getattr(self.vectordb, method_name)
        if not callable(method):
            raise AttributeError(f"Method {method_name} not found/callable")

        result = method(*args, **kwargs)
        if inspect.isawaitable(result):
            return await result
        return result

    def _is_method_async(self, method_name: str) -> bool:
        """Helper method to check if a vectordb method is async."""
        method = getattr(self.vectordb, method_name, None)
        return inspect.iscoroutinefunction(method) if method else False<|MERGE_RESOLUTION|>--- conflicted
+++ resolved
@@ -23,11 +23,7 @@
 @ray.remote(
     num_cpus=cpu,
     num_gpus=gpu,
-<<<<<<< HEAD
     concurrency_groups={"compute": 6},
-=======
-    concurrency_groups={"compute": 2, "serialize": 2, "chunk": 2},
->>>>>>> 0f3b8b42
     max_task_retries=2,
     max_restarts=-1,
 )
@@ -64,11 +60,7 @@
         self.default_partition = "_default"
         self.enable_insertion = self.config.vectordb["enable"]
 
-<<<<<<< HEAD
     # @ray.method(concurrency_group="serialization")
-=======
-    # @ray.method(concurrency_group="serialize")
->>>>>>> 0f3b8b42
     async def serialize(self, path: str, metadata: Optional[Dict] = {}):
         self.logger.info(f"Starting serialization of documents from {path}...")
         doc: Document = await self.serializer.serialize_document(
@@ -77,11 +69,7 @@
         self.logger.info("Serialization completed.")
         return doc
 
-<<<<<<< HEAD
     # @ray.method(concurrency_group="chunking")
-=======
-    # @ray.method(concurrency_group="chunk")
->>>>>>> 0f3b8b42
     async def chunk(self, doc: Document, file_path: str):
         if doc is not None:
             self.logger.info("Starting chunking")
