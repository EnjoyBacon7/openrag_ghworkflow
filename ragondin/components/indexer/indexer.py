--- conflicted
+++ resolved
@@ -80,32 +80,14 @@
         """
         Index a file into the vector database.
         """
-<<<<<<< HEAD
-        task_id = ray.get_runtime_context().get_task_id()
-        self.task_state_manager.set_state.remote(task_id, "QUEUED")
-        # 1. Check/normalize partition
-        partition = self._check_partition_str(partition)
-
-        # 2. Merge partition into metadata
-        metadata = {**metadata, "partition": partition}
-
-        # 3. Serialize
-        doc = await self.serialize(task_id, path, metadata=metadata)
-        # 4. Chunk
-        self.task_state_manager.set_state.remote(task_id, "CHUNKING")
-        chunks = await self.chunk(doc, str(path))
-
-        # 5. Insert into vectordb (if enabled)
-        if self.enable_insertion and chunks:
-            try:
-=======
         try:
             task_id = ray.get_runtime_context().get_task_id()
             await self.task_state_manager.set_state.remote(task_id, "QUEUED")
-        
+
             # Set task details
             user_metadata = {
-                k: v for k, v in metadata.items() 
+                k: v
+                for k, v in metadata.items()
                 if k not in {"file_id", "source", "filename"}
             }
 
@@ -115,7 +97,7 @@
                 partition=partition,
                 metadata=user_metadata,
             )
-            
+
             # 1. Check/normalize partition
             partition = self._check_partition_str(partition)
 
@@ -124,15 +106,13 @@
 
             # 3. Serialize
             doc = await self.serialize(task_id, path, metadata=metadata)
-            self.logger.debug(f"Document serialized: {doc.metadata}")
-            
+
             # 4. Chunk
             await self.task_state_manager.set_state.remote(task_id, "CHUNKING")
             chunks = await self.chunk(doc, str(path))
 
             # 5. Insert into vectordb (if enabled)
             if self.enable_insertion and chunks:
->>>>>>> b14db83e
                 await self.task_state_manager.set_state.remote(task_id, "INSERTING")
                 await self.handle.insert_documents.remote(chunks)
                 self.logger.debug(f"Documents {path} added to vectordb.")
@@ -140,17 +120,16 @@
                 self.logger.debug(
                     f"Vectordb insertion skipped (enable_insertion={self.enable_insertion})."
                 )
-            
             # 6. Mark task as completed
             await self.task_state_manager.set_state.remote(task_id, "COMPLETED")
-        
+
         except Exception as e:
             self.logger.error(f"Task {task_id} failed in add_file: {e}")
             tb = "".join(traceback.format_exception(type(e), e, e.__traceback__))
             await self.task_state_manager.set_state.remote(task_id, "FAILED")
             await self.task_state_manager.set_error.remote(task_id, tb)
             raise
-        
+
         finally:
             # Clean up GPU memory if needed
             if torch.cuda.is_available():
@@ -354,8 +333,8 @@
         async with self.lock:
             return {
                 task_id: {
-                    "state":  info.state,
-                    "error":  info.error,
+                    "state": info.state,
+                    "error": info.error,
                     "details": info.details,
                 }
                 for task_id, info in self.tasks.items()
