--- conflicted
+++ resolved
@@ -4,38 +4,6 @@
 
 > Built by the OpenLLM France community, RAGondin offers a sovereign-by-design alternative to mainstream RAG stacks like LangChain or Haystack.
 
-<<<<<<< HEAD
----
-
-## 📑 Table of Contents
-
-- [✨ Features](#-features)
-- [🚀 Getting Started](#-getting-started)
-- [⚙️ Configuration](#️-configuration)
-- [🔁 Launch RAGondin](#️-launch-ragondin)
-- [🔍 API Endpoints](#-api-endpoints)
-- [🏗️ Architecture](#-architecture)
-- [🔧 Contributing](#-contributing)
-- [📄 License](#-license)
-
----
-
-## ✨ Features
-
-- 🔎 Document parsing for `pdf`, `docx`, `doc`, `pptx`, `ppt`, and `txt`. Future updates will expand support to include formats such as `odt`, `csv`, audio and video files, and `html`.  
-- 🤖 RAGondin will expose a fully **OpenAI-compatible API** (`/v1/chat/completions`), allowing seamless integration with any tool or framework that supports OpenAI:
-> RAG context will be transparently injected before forwarding to the selected LLM backend.  
-> ✅ Users retain full sovereignty: your model, your data, your vector store.
-- 📚 RAGondin will support **multi-tenant vector indexing**, allowing organizations to isolate and manage multiple RAG knowledge bases across departments or teams:
-> Each user or team accesses a logically separated vector index, ensuring data isolation and context-specific retrieval.
-- 📦 Vector store powered by Milvus
-- 🧩 Plugin-style architecture (easily add new retrievers, chunkers, pipelines)
-- ✂️ Multi-strategy chunking (by tokens, sentences, etc.)
-- 🔁 Hybrid search (dense + sparse + keyword search)
-- ⚙️ Declarative `.env` configuration for backends (embedding, LLM, index, etc.)
-
----
-=======
 ## Goals
 - Experiment with advanced RAG techniques
 - Develop evaluation metrics for RAG applications
@@ -109,7 +77,6 @@
 ### RAG Type
 * **SimpleRAG**: Basic implementation without chat history taken into account.
 * **ChatBotRAG**: Version that maintains conversation context. 
->>>>>>> 94c6a14d
 
 ## 🚀 Getting Started
 
@@ -139,17 +106,11 @@
 uv sync
 ```
 
-<<<<<<< HEAD
----
-
-## ⚙️ Configuration
-=======
 ### 3. Create a `.env` File
 
 Create a `.env` file at the root of the project, mirroring the structure of `.env.example`, to configure your environment.
 
 * Define your LLM-related variables (`API_KEY`, `BASE_URL`, `MODEL_NAME`) and VLM (Vision Language Model) settings (`VLM_API_KEY`, `VLM_BASE_URL`, `VLM_MODEL_NAME`).
->>>>>>> 94c6a14d
 
 > [!IMPORTANT]
 > The **VLM** is used for generating captions from images extracted from files, and for tasks like summarizing chat history. The same endpoint can serve as both your LLM and VLM.
@@ -200,23 +161,6 @@
 
 # Audio
 WHISPER_MODEL=base
-<<<<<<< HEAD
-```
----
-
-## 🔁 Launch RAGondin
-
-Make sure that you have Docker Desktop in disposition. If not, check out the installation in the official website [Docker](!https://www.docker.com/).
-
-The application can be launched in either a GPU or CPU environment, depending on your device's capabilities. Use the following commands:
-
-```bash
-# Launch with GPU support (recommended for faster processing)
-docker compose up --build
-
-# Launch with CPU only (useful if GPU is unavailable)
-docker compose --profile cpu up --build
-=======
 
 # Vector db VDB Milvus
 VDB_HOST=milvus
@@ -243,7 +187,6 @@
 > [!WARNING]
 > These adjustments may affect performance and result quality but are appropriate for lightweight testing.
 
-
 * **Running on GPU**:
 The default values are well-suited for GPU usage. However, you can adjust them as needed to experiment with different configurations based on your machine’s capabilities.
 
@@ -256,47 +199,10 @@
 
 # Launch with CPU only
 docker compose --profile cpu up --build # or '--profile cpu down' to stop it
->>>>>>> 94c6a14d
 ```
 
 Once it is running, you can check everything is fine by doing:
 ```bash
-<<<<<<< HEAD
-curl http://localhost:0/health_check
-```
-
-> **Note**: The initial launch is longer due to the installation of required dependencies. Once the application is up and running, you can access the api documentation at `http://localhost:8080/docs` (8080 is the APP_PORT variable determined in your **`.env`**) to manage documents, execute searches, or interact with the RAG pipeline (see the **next section** about the api for more details). A default chat ui is also deployed using [chainlit](!https://docs.chainlit.io/get-started/overview). You can access to it at `http://localhost:8080/chainlit` chat with your documents with our RAG engine behind it.
-
-
-* **Running on CPU**:  
-  For quick testing on a CPU, you can optimize performance by reducing computational load with the following adjustments in the **`.env`** file:
-  - Set **`RERANKER_TOP_K=6`** or even lower to limit the number of documents processed by the reranker. You can actually go further and disable the reranker by **`RERANKER_ENABLED=false`** cause it's a costly operation.
-  - Set **`RETRIEVER_TOP_K=4`** to reduce the number of documents retrieved during the search phase.
-
-  These changes may impact performance and result quality but are suitable for lightweight testing.
-
-* **Running on GPU**:  
-  Optimal values are already configured for GPU usage. However, you can modify these settings if you wish to experiment with different configurations depending on the capacity of machine.
-
-Now, that your app is launched, files can be added in order to chat with your documents. The following sections deals with that.
-
----
-
-## 🔍 API Endpoints
-
-| Endpoint        | Method | Description                    |
-|----------------|--------|--------------------------------|
-| `/ingest`       | POST   | Ingest a document              |
-| `/query`        | POST   | Ask a question (RAG pipeline)  |
-| `/search`       | GET    | Search documents in index      |
-
-📌 Full OpenAPI spec coming soon.
-
-**`POST /{partition}/generate`**  
-Generates an answer to a user’s input based on a chat history and a document corpus in a given partition. Supports asynchronous streaming response.
-
-### 📦 Indexer
-=======
 curl http://localhost:8080/health_check
 ```
 
@@ -321,7 +227,6 @@
 ---
 
 #### 📦 Indexer
->>>>>>> 94c6a14d
 
 **`POST /indexer/partition/{partition}/file/{file_id}`**  
 Uploads a file (with optional metadata) to a specific partition.
@@ -350,20 +255,15 @@
 - **Inputs:**
   - `metadata` (form-data): JSON string – Metadata for the file (e.g. `{"file_type": "pdf"}`)
 
-<<<<<<< HEAD
+- **Returns:**
+  - `200 Ok` if metadata for that file is successfully updated
+
+
+---
+
 **`DELETE /indexer/partition/{partition}/file/{file_id}`**  
 Deletes a file from a specific partition.
 
-=======
-- **Returns:**
-  - `200 Ok` if metadata for that file is successfully updated
-
-
----
-
-**`DELETE /indexer/partition/{partition}/file/{file_id}`**  
-Deletes a file from a specific partition.
-
 - **Returns:**
   - `204 No content`
   - `404 Not found` if the file is not found in the partition
@@ -375,7 +275,6 @@
 
 ---
 
->>>>>>> 94c6a14d
 **`GET /indexer/task/{task_id}`**  
 Retrieves the status of an asynchronous indexing task (see the **`POST /indexer/partition/{partition}/file/{file_id}`** endpoint).
 
@@ -414,15 +313,10 @@
 
 - **Returns:**
   - `200 OK` with a JSON list of document links (HATEOAS style)
-<<<<<<< HEAD
-
-### 📄 Document Extract Details
-=======
   - `400 bad request` if the field `partitions` isn't correctly set
 ---
 
 #### 📄 Document Extract Details
->>>>>>> 94c6a14d
 
 **`GET /extract/{extract_id}`**  
 Fetches a specific extract by its ID.
@@ -446,9 +340,6 @@
 * **`POST /v1/chat/completions`**  
 OpenAI-compatible chat completion endpoint using a Retrieval-Augmented Generation (RAG) pipeline. Accepts `model`, `messages`, `temperature`, `top_p`, etc.
 
-<<<<<<< HEAD
-### ℹ️ Utils
-=======
 * **`POST /v1/completions`**
 Same for this endpoint
 
@@ -458,7 +349,6 @@
 ---
 
 #### ℹ️ Utils
->>>>>>> 94c6a14d
 
 **`GET /health_check`**
 
@@ -486,16 +376,8 @@
 
 We ❤️ contributions!
 
-<<<<<<< HEAD
-1. Fork the project
-2. Create your feature branch (`git checkout -b feature/my-feature`)
-3. Commit your changes (`git commit -am 'feat: add my feature'`)
-4. Push to the branch (`git push origin feature/my-feature`)
-5. Open a pull request 🚀
-=======
 ```bash
 error: Distribution `ray==2.43.0 @ registry+https://pypi.org/simple` can't be installed because it doesn't have a source distribution or wheel for the current platform
->>>>>>> 94c6a14d
 
 Read our [CONTRIBUTING.md](CONTRIBUTING.md) for coding standards, test setup, and more.
 
@@ -503,25 +385,5 @@
 
 ## 📄 License
 
-## License
-
-RAGondin is released under the MIT License - See [LICENSE](LICENSE) file for details.
-Feel free to use, remix, and build upon — with attribution.
-
----
-
-## 🙌 Credits
-
-A project initiated by [OpenLLM France](https://github.com/OpenLLM-France) and inspired by the spirit of libre experimentation.
-
----
-
-## 🔗 Related Projects
-
-<<<<<<< HEAD
-- [LUCIE-7B](https://github.com/OpenLLM-France/lucie-7b) – Open LLM from scratch
-- [OpenLLM France](https://openllm.fr) – French-speaking community for open-source generative AI
-=======
 ## TODO
-[] Better manage logs
->>>>>>> 94c6a14d
+[] Better manage logs