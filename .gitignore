--- conflicted
+++ resolved
@@ -50,13 +50,11 @@
 
 data2/
 
-<<<<<<< HEAD
-# benchmarking
-evaluation-embedder-reranker
-=======
 *.db
 
 volumes/
 volumes/*
 !volumes/.gitkeep # Keep the placeholder
->>>>>>> 733946e1
+
+# benchmarking
+evaluation-embedder-reranker