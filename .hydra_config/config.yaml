defaults:
  - _self_  # TODO: Silences the hydra version migration warning (PLEASE REVIEW FOR BREAKING CHANGES)
  - chunker: markdown_splitter # recursive_splitter, semantic_splitter
  - retriever: single
  - rag: ChatBotRag

llm_params: &llm_params
  temperature: 0.1
  timeout: 60
  max_retries: 2
  logprobs: true

llm:
  <<: *llm_params
  base_url: ${oc.env:BASE_URL}
  model: ${oc.env:MODEL}
  api_key: ${oc.env:API_KEY}

vlm:
  <<: *llm_params
  base_url: ${oc.env:VLM_BASE_URL}
  model: ${oc.env:VLM_MODEL}  
  api_key: ${oc.env:VLM_API_KEY}

semaphore:
  llm_semaphore: ${oc.decode:${oc.env:LLM_SEMAPHORE, 10}}
  vlm_semaphore: ${oc.decode:${oc.env:VLM_SEMAPHORE, 10}}

embedder:
  type: huggingface
  model_name: ${oc.env:EMBEDDER_MODEL_NAME, jinaai/jina-embeddings-v3}
  base_url: ${oc.env:EMBEDDER_BASE_URL, http://vllm:8000/v1}
  api_key: ${oc.env:EMBEDDER_API_KEY, None}
  
vectordb:
  host: ${oc.env:VDB_HOST, milvus}
  port: ${oc.env:VDB_iPORT, 19530}
  connector_name: ${oc.env:VDB_CONNECTOR_NAME, milvus}
  collection_name: vdb_test 
  hybrid_mode: true
  enable: true

reranker:
  enable: ${oc.decode:${oc.env:RERANKER_ENABLED, true}}
  model_name: ${oc.env:RERANKER_MODEL, Alibaba-NLP/gte-multilingual-reranker-base}
  top_k: ${oc.decode:${oc.env:RERANKER_TOP_K, 5}}
  base_url: ${oc.env:RERANKER_BASE_URL, http://reranker:${oc.env:RERANKER_PORT, 7997}}

grader:
  enable: false

verbose:
  verbose: true
  level: DEBUG

paths:
  prompts_dir: ${oc.env:PROMPTS_DIR, ../prompts/example3}
  data_dir: ${oc.env:DATA_DIR, ../data}
  db_dir: ${oc.env:DB_DIR, /app/db}
  log_dir: ${oc.env:LOG_DIR, /app/logs}

prompt:
  rag_sys_pmpt: rag_sys_prompt_template.txt
  contextualizer_pmpt: contextualizer_pmpt.txt
  chunk_contextualizer_pmpt: chunk_contextualizer_tmpl.txt
  image_describer: image_captioning.txt

loader:
  image_captioning: true
  save_markdown: false
<<<<<<< HEAD
  audio_model: ${oc.env:WHISPER_MODEL, base}
  mimetypes:
    text/plain: .txt
    text/markdown: .md
    application/pdf: .pdf
    message/rfc822: .eml
    application/vnd.openxmlformats-officedocument.wordprocessingml.document: .docx
    application/vnd.openxmlformats-officedocument.presentationml.presentation: .pptx
    application/msword: .doc
    image/png: .png
    image/jpeg: .jpeg
    audio/vnd.wav: .wav
    audio/mpeg: .mp3
=======
  audio_model: ${oc.env:WHISPER_MODEL, base} # tiny, base, small, medium, large-v1, large-v2, large-v3
>>>>>>> 75fb6213
  file_loaders:
    txt: TextLoader
    pdf: ${oc.env:PDFLoader, MarkerLoader}  # DoclingLoader # MarkerLoader # PyMuPDFLoader # Custompymupdf4llm
    eml: EmlLoader
    docx: MarkItDownLoader
    pptx: PPTXLoader
    doc: DocLoader
    png: ImageLoader
    jpeg: ImageLoader
    jpg: ImageLoader
    svg: ImageLoader
    wav: VideoAudioLoader
    mp3: VideoAudioLoader
    mp4: VideoAudioLoader
    ogg: VideoAudioLoader
    flv: VideoAudioLoader
    wma: VideoAudioLoader
    aac: VideoAudioLoader
    md: MarkdownLoader
  marker_max_tasks_per_child: ${oc.decode:${oc.env:MARKER_MAX_TASKS_PER_CHILD, 10}}
  marker_pool_size: ${oc.decode:${oc.env:MARKER_POOL_SIZE, 1}}
  marker_max_processes: ${oc.decode:${oc.env:MARKER_MAX_PROCESSES, 2}}
  marker_min_processes: ${oc.decode:${oc.env:MARKER_MIN_PROCESSES, 1}}
  marker_num_gpus: ${oc.decode:${oc.env:MARKER_NUM_GPUS, 0.01}}

ray:
  num_gpus: ${oc.decode:${oc.env:RAY_NUM_GPUS, 0.01}}
  pool_size: ${oc.decode:${oc.env:RAY_POOL_SIZE, 1}}
  max_tasks_per_worker: ${oc.decode:${oc.env:RAY_MAX_TASKS_PER_WORKER, 4}}<|MERGE_RESOLUTION|>--- conflicted
+++ resolved
@@ -68,8 +68,7 @@
 loader:
   image_captioning: true
   save_markdown: false
-<<<<<<< HEAD
-  audio_model: ${oc.env:WHISPER_MODEL, base}
+  audio_model: ${oc.env:WHISPER_MODEL, base} # tiny, base, small, medium, large-v1, large-v2, large-v3
   mimetypes:
     text/plain: .txt
     text/markdown: .md
@@ -82,9 +81,6 @@
     image/jpeg: .jpeg
     audio/vnd.wav: .wav
     audio/mpeg: .mp3
-=======
-  audio_model: ${oc.env:WHISPER_MODEL, base} # tiny, base, small, medium, large-v1, large-v2, large-v3
->>>>>>> 75fb6213
   file_loaders:
     txt: TextLoader
     pdf: ${oc.env:PDFLoader, MarkerLoader}  # DoclingLoader # MarkerLoader # PyMuPDFLoader # Custompymupdf4llm
