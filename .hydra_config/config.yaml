--- conflicted
+++ resolved
@@ -57,11 +57,7 @@
 paths:
   prompts_dir: ${oc.env:PROMPTS_DIR, ../prompts}
   data_dir: ${oc.env:DATA_DIR, ../data}
-<<<<<<< HEAD
-  volumes_dir: ${oc.env:DOCKER_VOLUME_DIRECTORY, /app/volumes}
-=======
   volumes_dir: ${oc.env:MILVUS_VOLUME_DIRECTORY, /app/volumes}
->>>>>>> 7887800f
 
 
 prompt:
