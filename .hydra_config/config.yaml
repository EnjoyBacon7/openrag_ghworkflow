defaults:
  - _self_  # TODO: Silences the hydra version migration warning (PLEASE REVIEW FOR BREAKING CHANGES)
  - chunker: markdown_splitter # recursive_splitter, semantic_splitter
  - retriever: single
  - rag: ChatBotRag

llm_params: &llm_params
  temperature: 0.1
  timeout: 60
  max_retries: 2
  logprobs: true

llm:
  <<: *llm_params
  base_url: ${oc.env:BASE_URL}
  model: ${oc.env:MODEL}
  api_key: ${oc.env:API_KEY}

vlm:
  <<: *llm_params
  base_url: ${oc.env:VLM_BASE_URL}
  model: ${oc.env:VLM_MODEL}  
  api_key: ${oc.env:VLM_API_KEY}

semaphore:
  llm_semaphore: ${oc.decode:${oc.env:LLM_SEMAPHORE, 10}}
  vlm_semaphore: ${oc.decode:${oc.env:VLM_SEMAPHORE, 10}}

embedder:
  type: huggingface
  model_name: ${oc.env:EMBEDDER_MODEL_NAME, jinaai/jina-embeddings-v3}
  base_url: ${oc.env:EMBEDDER_BASE_URL, http://vllm:8000/v1}
  api_key: ${oc.env:EMBEDDER_API_KEY, None}
  
vectordb:
  host: ${oc.env:VDB_HOST, milvus}
  port: ${oc.env:VDB_iPORT, 19530}
  connector_name: ${oc.env:VDB_CONNECTOR_NAME, milvus}
  collection_name: vdb_test 
  hybrid_mode: true
  enable: true

rdb:
  port: ${oc.env:POSTGRES_PORT, 5432}
  user: ${oc.env:POSTGRES_USER, root}
  password: ${oc.env:POSTGRES_PASSWORD, root_password}

reranker:
  enable: ${oc.decode:${oc.env:RERANKER_ENABLED, true}}
  model_name: ${oc.env:RERANKER_MODEL, Alibaba-NLP/gte-multilingual-reranker-base}
  top_k: ${oc.decode:${oc.env:RERANKER_TOP_K, 5}}
  base_url: ${oc.env:RERANKER_BASE_URL, http://reranker:${oc.env:RERANKER_PORT, 7997}}

grader:
  enable: false

verbose:
  verbose: true
  level: DEBUG

paths:
  prompts_dir: ${oc.env:PROMPTS_DIR, ../prompts/example3}
  data_dir: ${oc.env:DATA_DIR, ../data}
  db_dir: ${oc.env:DB_DIR, /app/db}
  log_dir: ${oc.env:LOG_DIR, /app/logs}

prompt:
  rag_sys_pmpt: rag_sys_prompt_template.txt
  contextualizer_pmpt: contextualizer_pmpt.txt
  chunk_contextualizer_pmpt: chunk_contextualizer_tmpl.txt
  image_describer: image_captioning.txt

loader:
  image_captioning: true
  save_markdown: false
  audio_model: ${oc.env:WHISPER_MODEL, base} # tiny, base, small, medium, large-v1, large-v2, large-v3
  mimetypes:
    text/plain: .txt
    text/markdown: .md
    application/pdf: .pdf
    message/rfc822: .eml
    application/vnd.openxmlformats-officedocument.wordprocessingml.document: .docx
    application/vnd.openxmlformats-officedocument.presentationml.presentation: .pptx
    application/msword: .doc
    image/png: .png
    image/jpeg: .jpeg
    audio/vnd.wav: .wav
    audio/mpeg: .mp3
  file_loaders:
    txt: TextLoader
    pdf: ${oc.env:PDFLoader, MarkerLoader}  # DoclingLoader # MarkerLoader # PyMuPDFLoader # Custompymupdf4llm
    eml: EmlLoader
    docx: MarkItDownLoader
    pptx: PPTXLoader
    doc: DocLoader
    png: ImageLoader
    jpeg: ImageLoader
    jpg: ImageLoader
    svg: ImageLoader
    wav: VideoAudioLoader
    mp3: VideoAudioLoader
    mp4: VideoAudioLoader
    ogg: VideoAudioLoader
    flv: VideoAudioLoader
    wma: VideoAudioLoader
    aac: VideoAudioLoader
    md: MarkdownLoader
  marker_max_tasks_per_child: ${oc.decode:${oc.env:MARKER_MAX_TASKS_PER_CHILD, 10}}
  marker_pool_size: ${oc.decode:${oc.env:MARKER_POOL_SIZE, 1}}
  marker_max_processes: ${oc.decode:${oc.env:MARKER_MAX_PROCESSES, 2}}
  marker_min_processes: ${oc.decode:${oc.env:MARKER_MIN_PROCESSES, 1}}
  marker_num_gpus: ${oc.decode:${oc.env:MARKER_NUM_GPUS, 0.01}}
  marker_timeout: ${oc.decode:${oc.env:MARKER_TIMEOUT, 3600}}

ray:
  num_gpus: ${oc.decode:${oc.env:RAY_NUM_GPUS, 0.01}}
  pool_size: ${oc.decode:${oc.env:RAY_POOL_SIZE, 1}}
<<<<<<< HEAD
  max_tasks_per_worker: ${oc.decode:${oc.env:RAY_MAX_TASKS_PER_WORKER, 5}}
  indexer:
    max_task_retries: ${oc.decode:${oc.env:RAY_MAX_TASK_RETRIES, 2}}
    concurrency_groups:
      default: ${oc.decode:${oc.env:INDEXER_DEFAULT_CONCURRENCY, 1000}}
      update: ${oc.decode:${oc.env:INDEXER_UPDATE_CONCURRENCY, 100}}
      search: ${oc.decode:${oc.env:INDEXER_SEARCH_CONCURRENCY, 100}}
      delete: ${oc.decode:${oc.env:INDEXER_DELETE_CONCURRENCY, 100}}
      chunk: ${oc.decode:${oc.env:INDEXER_CHUNK_CONCURRENCY, 1000}}
      insert: ${oc.decode:${oc.env:INDEXER_INSERT_CONCURRENCY, 1}}
  semaphore:
    concurrency: ${oc.decode:${oc.env:RAY_SEMAPHORE_CONCURRENCY, 100000}}
=======
  max_tasks_per_worker: ${oc.decode:${oc.env:RAY_MAX_TASKS_PER_WORKER, 4}}
>>>>>>> 65885778
<|MERGE_RESOLUTION|>--- conflicted
+++ resolved
@@ -115,7 +115,6 @@
 ray:
   num_gpus: ${oc.decode:${oc.env:RAY_NUM_GPUS, 0.01}}
   pool_size: ${oc.decode:${oc.env:RAY_POOL_SIZE, 1}}
-<<<<<<< HEAD
   max_tasks_per_worker: ${oc.decode:${oc.env:RAY_MAX_TASKS_PER_WORKER, 5}}
   indexer:
     max_task_retries: ${oc.decode:${oc.env:RAY_MAX_TASK_RETRIES, 2}}
@@ -127,7 +126,4 @@
       chunk: ${oc.decode:${oc.env:INDEXER_CHUNK_CONCURRENCY, 1000}}
       insert: ${oc.decode:${oc.env:INDEXER_INSERT_CONCURRENCY, 1}}
   semaphore:
-    concurrency: ${oc.decode:${oc.env:RAY_SEMAPHORE_CONCURRENCY, 100000}}
-=======
-  max_tasks_per_worker: ${oc.decode:${oc.env:RAY_MAX_TASKS_PER_WORKER, 4}}
->>>>>>> 65885778
+    concurrency: ${oc.decode:${oc.env:RAY_SEMAPHORE_CONCURRENCY, 100000}}