defaults:
  - _self_  # TODO: Silences the hydra version migration warning (PLEASE REVIEW FOR BREAKING CHANGES)
  - chunker: recursive_splitter #semantic_splitter
  - retriever: multiQuery
  - rag: ChatBotRag
  - llm: qwen

embedder:
  type: huggingface
  model_name: HIT-TMG/KaLM-embedding-multilingual-mini-v1
  
vectordb:
  host: ${oc.env:VDB_HOST, milvus}
  port: ${oc.env:VDB_PORT, 19530}
  connector_name: ${oc.env:VDB_CONNECTOR_NAME, milvus}
  collection_name: vdb_test
  hybrid_mode: true
  enable: true

insertion:
  n_concurrent_loading: 2 # Number of concurrent loading operations (2-3 is recommended, knowing that some loaders use gpu)
  n_concurrent_chunking: 2 # Number of concurrent chunking operations

reranker:
  model_name: jinaai/jina-colbert-v2
  top_k: 7

grader:
  grade_documents: false

verbose:
  verbose: true
  level: INFO

paths:
  prompts_dir: ${oc.env:PROMPTS_DIR, ../prompts}
  data_dir: ${oc.env:DATA_DIR, ../data}

prompt:
  rag_sys_pmpt: rag_sys_prompt_template.txt # rag_sys_pmpt_tmpl_ifa.txt
  context_pmpt_tmpl: contextualize_prompt_template.txt

loader:
  image_captioning: true
  file_loaders:
<<<<<<< HEAD
    docx: MarkItDownLoader
    pdf: DoclingLoader
    # doc: DocLoader
    pptx: PPTXLoader
    # odt: CustomDocLoader
=======
    pdf: DoclingLoader
    docx: CustomDocLoader
    doc: CustomDocLoader
    odt: CustomDocLoader
>>>>>>> 31105b41

semaphore:
  llm_semaphore: ${oc.decode:${oc.env:LLM_SEMAPHORE, 10}}<|MERGE_RESOLUTION|>--- conflicted
+++ resolved
@@ -43,18 +43,11 @@
 loader:
   image_captioning: true
   file_loaders:
-<<<<<<< HEAD
     docx: MarkItDownLoader
-    pdf: DoclingLoader
+    # pdf: DoclingLoader
     # doc: DocLoader
     pptx: PPTXLoader
     # odt: CustomDocLoader
-=======
-    pdf: DoclingLoader
-    docx: CustomDocLoader
-    doc: CustomDocLoader
-    odt: CustomDocLoader
->>>>>>> 31105b41
 
 semaphore:
   llm_semaphore: ${oc.decode:${oc.env:LLM_SEMAPHORE, 10}}