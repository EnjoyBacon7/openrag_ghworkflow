--- conflicted
+++ resolved
@@ -7,11 +7,7 @@
       - ETCD_QUOTA_BACKEND_BYTES=4294967296
       - ETCD_SNAPSHOT_COUNT=50000
     volumes:
-<<<<<<< HEAD
-      - ${MILVUS_VOLUME_DIRECTORY:-./vdb/volumes}/etcd:/etcd
-=======
       - ${MILVUS_VOLUME_DIRECTORY:-/app/volumes}/etcd:/etcd
->>>>>>> 7887800f
     command: etcd -advertise-client-urls=http://127.0.0.1:2379 -listen-client-urls http://0.0.0.0:2379 --data-dir /etcd
     healthcheck:
       test: ["CMD", "etcdctl", "endpoint", "health"]
@@ -28,11 +24,7 @@
       # - "9001:9001"
       # - "9000:9000"
     volumes:
-<<<<<<< HEAD
-      - ${MILVUS_VOLUME_DIRECTORY:-./vdb/volumes}/minio:/minio_data
-=======
       - ${MILVUS_VOLUME_DIRECTORY:-/app/volumes}/minio:/minio_data
->>>>>>> 7887800f
     command: minio server /minio_data --console-address ":9001"
     healthcheck:
       test: ["CMD", "curl", "-f", "http://localhost:9000/minio/health/live"]
@@ -49,11 +41,7 @@
       ETCD_ENDPOINTS: etcd:2379
       MINIO_ADDRESS: minio:9000
     volumes:
-<<<<<<< HEAD
-      - ${MILVUS_VOLUME_DIRECTORY:-./vdb/volumes}/milvus:/var/lib/milvus
-=======
       - ${MILVUS_VOLUME_DIRECTORY:-/app/volumes}/milvus:/var/lib/milvus
->>>>>>> 7887800f
     healthcheck:
       test: ["CMD", "curl", "-f", "http://localhost:9091/healthz"]
       interval: 30s
